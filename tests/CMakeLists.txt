--- conflicted
+++ resolved
@@ -195,15 +195,11 @@
                  WORKING_DIRECTORY "${CMAKE_SOURCE_DIR}/tests/scripts/")
 add_test(NAME dbsize-to-all-nodes-during-scaledown-test
          COMMAND "${CMAKE_SOURCE_DIR}/tests/scripts/dbsize-to-all-nodes-during-scaledown-test.sh"
-<<<<<<< HEAD
                  "$<TARGET_FILE:clusterclient>"
                  WORKING_DIRECTORY "${CMAKE_SOURCE_DIR}/tests/scripts/")
 add_test(NAME dbsize-to-all-nodes-during-scaledown-test-async
          COMMAND "${CMAKE_SOURCE_DIR}/tests/scripts/dbsize-to-all-nodes-during-scaledown-test-async.sh"
-                 "$<TARGET_FILE:clusterclient_async_sequence>"
-=======
-                 "$<TARGET_FILE:clusterclient_async>"
->>>>>>> 4dc5564c
+                 "$<TARGET_FILE:clusterclient_async>"
                  WORKING_DIRECTORY "${CMAKE_SOURCE_DIR}/tests/scripts/")
 add_test(NAME reconnect-test
          COMMAND "${CMAKE_SOURCE_DIR}/tests/scripts/reconnect-test.sh"
